/* Copyright (c) 2012-2013 LevelDOWN contributors
 * See list at <https://github.com/rvagg/node-leveldown#contributing>
 * MIT +no-false-attribs License <https://github.com/rvagg/node-leveldown/blob/master/LICENSE>
 */

#include <node.h>
#include <node_buffer.h>

#include "database.h"
#include "iterator.h"
#include "iterator_async.h"

<<<<<<< HEAD
using namespace std;
using namespace v8;
using namespace node;
using namespace leveldown;

bool leveldown::Iterator::GetIterator () {
=======
namespace levelup {

bool Iterator::GetIterator () {
>>>>>>> c0224d08
  if (dbIterator == NULL) {
    dbIterator = database->NewIterator(options);
    if (start != NULL)
      dbIterator->Seek(*start);
    else if (reverse)
      dbIterator->SeekToLast();
    else
      dbIterator->SeekToFirst();
    return true;
  }
  return false;
}

<<<<<<< HEAD
bool leveldown::Iterator::IteratorNext (string& key, string& value) {
=======
bool Iterator::IteratorNext (std::string& key, std::string& value) {
>>>>>>> c0224d08
  if (!GetIterator()) {
    if (reverse)
      dbIterator->Prev();
    else
      dbIterator->Next();
  }

  // 'end' here is an inclusive test
  if (dbIterator->Valid()
      && (limit < 0 || ++count <= limit)
      && (end == NULL
          || (reverse && end->compare(dbIterator->key().ToString()) <= 0)
          || (!reverse && end->compare(dbIterator->key().ToString()) >= 0))) {

    if (keys)
      key.assign(dbIterator->key().data(), dbIterator->key().size());
    if (values)
      value.assign(dbIterator->value().data(), dbIterator->value().size());
    return true;

  } else {
    return false;
  }
}

<<<<<<< HEAD
Status leveldown::Iterator::IteratorStatus () {
  return dbIterator->status();
}

void leveldown::Iterator::IteratorEnd () {
=======
leveldb::Status Iterator::IteratorStatus () {
  return dbIterator->status();
}

void Iterator::IteratorEnd () {
>>>>>>> c0224d08
  //TODO: could return it->status()
  delete dbIterator;
  dbIterator = NULL;
}

void checkEndCallback (Iterator* iterator) {
  iterator->nexting = false;
  if (iterator->endWorker != NULL) {
    AsyncQueueWorker(iterator->endWorker);
    iterator->endWorker = NULL;
  }
}

<<<<<<< HEAD
//void *ctx, void (*callback)(void *ctx, Slice key, Slice value)
Handle<Value> leveldown::Iterator::Next (const Arguments& args) {
  HandleScope scope;
  Iterator* iterator = ObjectWrap::Unwrap<Iterator>(args.This());
=======
//void *ctx, void (*callback)(void *ctx, leveldb::Slice key, leveldb::Slice value)
v8::Handle<v8::Value> Iterator::Next (const v8::Arguments& args) {
  v8::HandleScope scope;
  Iterator* iterator = node::ObjectWrap::Unwrap<Iterator>(args.This());
>>>>>>> c0224d08

  if (iterator->ended) {
    THROW_RETURN("Cannot call next() after end()")
  }

  if (iterator->nexting) {
    THROW_RETURN("Cannot call next() before previous next() has completed")
  }

  v8::Persistent<v8::Function> endCallback =
      v8::Persistent<v8::Function>::New(v8::Local<v8::Function>::Cast(args[0]));
  v8::Persistent<v8::Function> dataCallback =
      v8::Persistent<v8::Function>::New(v8::Local<v8::Function>::Cast(args[1]));

  NextWorker* worker = new NextWorker(
      iterator
    , dataCallback
    , endCallback
    , checkEndCallback
  );
  iterator->nexting = true;
  AsyncQueueWorker(worker);
  return v8::Undefined();
}

<<<<<<< HEAD
Handle<Value> leveldown::Iterator::End (const Arguments& args) {
  HandleScope scope;
  Iterator* iterator = ObjectWrap::Unwrap<Iterator>(args.This());
=======
v8::Handle<v8::Value> Iterator::End (const v8::Arguments& args) {
  v8::HandleScope scope;
  Iterator* iterator = node::ObjectWrap::Unwrap<Iterator>(args.This());
>>>>>>> c0224d08

  if (iterator->ended) {
    THROW_RETURN("end() already called on iterator")
  }

  v8::Persistent<v8::Function> callback =
      v8::Persistent<v8::Function>::New(v8::Local<v8::Function>::Cast(args[0]));
  EndWorker* worker = new EndWorker(
      iterator
    , callback
  );
  iterator->ended = true;
  if (iterator->nexting) {
    // waiting for a next() to return, queue the end
    iterator->endWorker = worker;
  } else {
    AsyncQueueWorker(worker);
  }
  return v8::Undefined();
}

<<<<<<< HEAD
Persistent<Function> leveldown::Iterator::constructor;

void leveldown::Iterator::Init () {
  Local<FunctionTemplate> tpl = FunctionTemplate::New(New);
  tpl->SetClassName(String::NewSymbol("Iterator"));
=======
v8::Persistent<v8::Function> Iterator::constructor;

void Iterator::Init () {
  v8::Local<v8::FunctionTemplate> tpl = v8::FunctionTemplate::New(New);
  tpl->SetClassName(v8::String::NewSymbol("Iterator"));
>>>>>>> c0224d08
  tpl->InstanceTemplate()->SetInternalFieldCount(2);
  tpl->PrototypeTemplate()->Set(
      v8::String::NewSymbol("next")
    , v8::FunctionTemplate::New(Next)->GetFunction()
  );
  tpl->PrototypeTemplate()->Set(
      v8::String::NewSymbol("end")
    , v8::FunctionTemplate::New(End)->GetFunction()
  );
  constructor = v8::Persistent<v8::Function>::New(tpl->GetFunction());
}

<<<<<<< HEAD
Handle<Value> leveldown::Iterator::NewInstance (const Arguments& args) {
  HandleScope scope;
=======
v8::Handle<v8::Value> Iterator::NewInstance (const v8::Arguments& args) {
  v8::HandleScope scope;
>>>>>>> c0224d08

  v8::Handle<v8::Value> argv[2] = {
      args[0]->ToObject()
    , args[1]->ToObject()
  };
  v8::Local<v8::Object> instance = constructor->NewInstance(2, argv);

  return scope.Close(instance);
}

<<<<<<< HEAD
Handle<Value> leveldown::Iterator::New (const Arguments& args) {
  HandleScope scope;
=======
v8::Handle<v8::Value> Iterator::New (const v8::Arguments& args) {
  v8::HandleScope scope;
>>>>>>> c0224d08

  Database* database = node::ObjectWrap::Unwrap<Database>(args[0]->ToObject());
  leveldb::Slice* start = NULL;
  if (args[1]->ToObject()->Has(option_start)
      && (node::Buffer::HasInstance(args[1]->ToObject()->Get(option_start))
        || args[1]->ToObject()->Get(option_start)->IsString())) {
    v8::Local<v8::Value> startBuffer =
      v8::Local<v8::Value>::New(args[1]->ToObject()->Get(option_start));
    STRING_OR_BUFFER_TO_SLICE(_start, startBuffer)
    start = new leveldb::Slice(_start.data(), _start.size());
  }
  std::string* end = NULL;
  if (args[1]->ToObject()->Has(option_end)
      && (node::Buffer::HasInstance(args[1]->ToObject()->Get(option_end))
        || args[1]->ToObject()->Get(option_end)->IsString())) {
    v8::Local<v8::Value> endBuffer =
      v8::Local<v8::Value>::New(args[1]->ToObject()->Get(option_end));
    STRING_OR_BUFFER_TO_SLICE(_end, endBuffer)
    end = new std::string(_end.data(), _end.size());
  }
  v8::Local<v8::Object> optionsObj = v8::Local<v8::Object>::Cast(args[1]);
  BOOLEAN_OPTION_VALUE(optionsObj, reverse)
  BOOLEAN_OPTION_VALUE_DEFTRUE(optionsObj, keys)
  BOOLEAN_OPTION_VALUE_DEFTRUE(optionsObj, values)
  BOOLEAN_OPTION_VALUE_DEFTRUE(optionsObj, keyAsBuffer)
  BOOLEAN_OPTION_VALUE_DEFTRUE(optionsObj, valueAsBuffer)
  BOOLEAN_OPTION_VALUE(optionsObj, fillCache)
  int limit = -1;
  if (args[1]->ToObject()->Has(option_limit)) {
    limit = v8::Local<v8::
    Integer>::Cast(args[1]->ToObject()->Get(option_limit))->Value();
  }
  Iterator* iterator = new Iterator(
      database
    , start
    , end
    , reverse
    , keys
    , values
    , limit
    , fillCache
    , keyAsBuffer
    , valueAsBuffer
  );
  iterator->Wrap(args.This());

  return args.This();
}

<<<<<<< HEAD
Handle<Value> leveldown::CreateIterator (const Arguments& args) {
  HandleScope scope;
  return scope.Close(leveldown::Iterator::NewInstance(args));
}
=======
v8::Handle<v8::Value> CreateIterator (const v8::Arguments& args) {
  v8::HandleScope scope;
  return scope.Close(Iterator::NewInstance(args));
}

} // namespace levelup
>>>>>>> c0224d08
<|MERGE_RESOLUTION|>--- conflicted
+++ resolved
@@ -10,18 +10,9 @@
 #include "iterator.h"
 #include "iterator_async.h"
 
-<<<<<<< HEAD
-using namespace std;
-using namespace v8;
-using namespace node;
-using namespace leveldown;
-
-bool leveldown::Iterator::GetIterator () {
-=======
-namespace levelup {
+namespace leveldown {
 
 bool Iterator::GetIterator () {
->>>>>>> c0224d08
   if (dbIterator == NULL) {
     dbIterator = database->NewIterator(options);
     if (start != NULL)
@@ -35,11 +26,7 @@
   return false;
 }
 
-<<<<<<< HEAD
-bool leveldown::Iterator::IteratorNext (string& key, string& value) {
-=======
 bool Iterator::IteratorNext (std::string& key, std::string& value) {
->>>>>>> c0224d08
   if (!GetIterator()) {
     if (reverse)
       dbIterator->Prev();
@@ -65,19 +52,11 @@
   }
 }
 
-<<<<<<< HEAD
-Status leveldown::Iterator::IteratorStatus () {
-  return dbIterator->status();
-}
-
-void leveldown::Iterator::IteratorEnd () {
-=======
 leveldb::Status Iterator::IteratorStatus () {
   return dbIterator->status();
 }
 
 void Iterator::IteratorEnd () {
->>>>>>> c0224d08
   //TODO: could return it->status()
   delete dbIterator;
   dbIterator = NULL;
@@ -91,17 +70,10 @@
   }
 }
 
-<<<<<<< HEAD
-//void *ctx, void (*callback)(void *ctx, Slice key, Slice value)
-Handle<Value> leveldown::Iterator::Next (const Arguments& args) {
-  HandleScope scope;
-  Iterator* iterator = ObjectWrap::Unwrap<Iterator>(args.This());
-=======
 //void *ctx, void (*callback)(void *ctx, leveldb::Slice key, leveldb::Slice value)
 v8::Handle<v8::Value> Iterator::Next (const v8::Arguments& args) {
   v8::HandleScope scope;
   Iterator* iterator = node::ObjectWrap::Unwrap<Iterator>(args.This());
->>>>>>> c0224d08
 
   if (iterator->ended) {
     THROW_RETURN("Cannot call next() after end()")
@@ -127,15 +99,9 @@
   return v8::Undefined();
 }
 
-<<<<<<< HEAD
-Handle<Value> leveldown::Iterator::End (const Arguments& args) {
-  HandleScope scope;
-  Iterator* iterator = ObjectWrap::Unwrap<Iterator>(args.This());
-=======
 v8::Handle<v8::Value> Iterator::End (const v8::Arguments& args) {
   v8::HandleScope scope;
   Iterator* iterator = node::ObjectWrap::Unwrap<Iterator>(args.This());
->>>>>>> c0224d08
 
   if (iterator->ended) {
     THROW_RETURN("end() already called on iterator")
@@ -157,19 +123,11 @@
   return v8::Undefined();
 }
 
-<<<<<<< HEAD
-Persistent<Function> leveldown::Iterator::constructor;
-
-void leveldown::Iterator::Init () {
-  Local<FunctionTemplate> tpl = FunctionTemplate::New(New);
-  tpl->SetClassName(String::NewSymbol("Iterator"));
-=======
 v8::Persistent<v8::Function> Iterator::constructor;
 
 void Iterator::Init () {
   v8::Local<v8::FunctionTemplate> tpl = v8::FunctionTemplate::New(New);
   tpl->SetClassName(v8::String::NewSymbol("Iterator"));
->>>>>>> c0224d08
   tpl->InstanceTemplate()->SetInternalFieldCount(2);
   tpl->PrototypeTemplate()->Set(
       v8::String::NewSymbol("next")
@@ -182,13 +140,8 @@
   constructor = v8::Persistent<v8::Function>::New(tpl->GetFunction());
 }
 
-<<<<<<< HEAD
-Handle<Value> leveldown::Iterator::NewInstance (const Arguments& args) {
-  HandleScope scope;
-=======
 v8::Handle<v8::Value> Iterator::NewInstance (const v8::Arguments& args) {
   v8::HandleScope scope;
->>>>>>> c0224d08
 
   v8::Handle<v8::Value> argv[2] = {
       args[0]->ToObject()
@@ -199,13 +152,8 @@
   return scope.Close(instance);
 }
 
-<<<<<<< HEAD
-Handle<Value> leveldown::Iterator::New (const Arguments& args) {
-  HandleScope scope;
-=======
 v8::Handle<v8::Value> Iterator::New (const v8::Arguments& args) {
   v8::HandleScope scope;
->>>>>>> c0224d08
 
   Database* database = node::ObjectWrap::Unwrap<Database>(args[0]->ToObject());
   leveldb::Slice* start = NULL;
@@ -255,16 +203,9 @@
   return args.This();
 }
 
-<<<<<<< HEAD
-Handle<Value> leveldown::CreateIterator (const Arguments& args) {
-  HandleScope scope;
-  return scope.Close(leveldown::Iterator::NewInstance(args));
-}
-=======
 v8::Handle<v8::Value> CreateIterator (const v8::Arguments& args) {
   v8::HandleScope scope;
   return scope.Close(Iterator::NewInstance(args));
 }
 
-} // namespace levelup
->>>>>>> c0224d08
+} // namespace leveldown