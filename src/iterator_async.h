--- conflicted
+++ resolved
@@ -16,16 +16,10 @@
 class NextWorker : public AsyncWorker {
 public:
   NextWorker (
-<<<<<<< HEAD
-      leveldown::Iterator* iterator
-    , Persistent<Function> dataCallback
-    , Persistent<Function> endCallback
-=======
       levelup::Iterator* iterator
     , v8::Persistent<v8::Function> dataCallback
     , v8::Persistent<v8::Function> endCallback
     , void (*localCallback)(levelup::Iterator*)
->>>>>>> 4ab11260
   );
 
   virtual ~NextWorker ();
@@ -33,31 +27,19 @@
   virtual void HandleOKCallback ();
 
 private:
-<<<<<<< HEAD
-  leveldown::Iterator* iterator;
-  Persistent<Function> endCallback;
-  string key;
-  string value;
-=======
   levelup::Iterator* iterator;
   v8::Persistent<v8::Function> endCallback;
   void (*localCallback)(levelup::Iterator*);
   std::string key;
   std::string value;
->>>>>>> 4ab11260
   bool ok;
 };
 
 class EndWorker : public AsyncWorker {
 public:
   EndWorker (
-<<<<<<< HEAD
-      leveldown::Iterator* iterator
-    , Persistent<Function> endCallback
-=======
       levelup::Iterator* iterator
     , v8::Persistent<v8::Function> endCallback
->>>>>>> 4ab11260
   );
 
   virtual ~EndWorker ();
